# Welcome to docker-zulip!

[![](https://images.microbadger.com/badges/image/galexrt/zulip.svg)](https://microbadger.com/images/galexrt/zulip "Get your own image badge on microbadger.com")

[![Docker Repository on Quay.io](https://quay.io/repository/galexrt/zulip/status "Docker Repository on Quay.io")](https://quay.io/repository/galexrt/zulip)

Image available from:
* [**Quay.io**](https://quay.io/repository/galexrt/zulip)
* [**Docker Hub**](https://hub.docker.com/r/galexrt/zulip)

<<<<<<< HEAD
Current Zulip version: `1.4.2`
Current Docker image version: `1.4.2-3`
=======
Current Zulip version: `1.4.3`
Current Docker image version: `1.4.3`
>>>>>>> e7428d47

***

This is a container image for [Zulip](https://zulip.org) from [Dropbox](https://blogs.dropbox.com/tech/2015/09/open-sourcing-zulip-a-dropbox-hack-week-project/)

**Quote from [Zulip.Org](https://zulip.org)**:
> Powerful open source group chat

Thanks to dropbox for Open Sourcing Zulip! - [Zulip's Github](https://github.com/zulip/zulip)

***

## How to configure the container

See the [Configuration](https://github.com/Galexrt/docker-zulip/wiki/Configuration) Page for infos about configuring the container to suit your needs.

***

## How to get the container running
### To pull the image run
`docker pull quay.io/galexrt/zulip:1.4.3`
or
`docker pull galexrt/zulip:1.4.3`

### For the latest development image run
`docker pull quay.io/galexrt/zulip:dev`

***

## **Configure your `docker-compose.yml`, before running the container!**
**If you don't configure it, you'll end up with a misconfigured Zulip Instance!**

Check the wiki page on how to configure the image, [here](https://github.com/galexrt/docker-zulip/wiki/Configuration). [Wiki Page](https://github.com/galexrt/docker-zulip/wiki/Configuration)

***

## Starting the container
To start the container, you have to use either use `docker-compose` or `kubernetes`:

**Don't forget to configure your `docker-compose.yml` properly!!**

### Using docker-compose
Change to the root of the source folder and use `docker-compose up`.

### Using Kubernetes
A Kubernetes pod file is in the `kubernetes/` folder. The command to run it would be `kubectl create -f ./kubernetes/`.

***

## Community

* Chat with other docker-zulip users in the **IRC**. On the [IRC Freenode Webchat](https://webchat.freenode.net) or using a client [Join IRC channel](irc://chat.freenode.net:6697/#docker-zulip) server, in the #docker-zulip channel

## Contributing

If you find this container useful, here's how you can help:

* Help users with issues they may encounter
* Send a pull request with your awesome new features and bug fixes

_Please use 4 spaces as intent in the files, Thanks!_

**A big thanks to everybody that sends in issues, pull request!** and helps with the issues/tickets! **:-)**<|MERGE_RESOLUTION|>--- conflicted
+++ resolved
@@ -8,13 +8,8 @@
 * [**Quay.io**](https://quay.io/repository/galexrt/zulip)
 * [**Docker Hub**](https://hub.docker.com/r/galexrt/zulip)
 
-<<<<<<< HEAD
-Current Zulip version: `1.4.2`
-Current Docker image version: `1.4.2-3`
-=======
 Current Zulip version: `1.4.3`
 Current Docker image version: `1.4.3`
->>>>>>> e7428d47
 
 ***
 
